"""
Session handler for managing browser sessions and interactions.
"""

import asyncio
import random
from typing import Any, Callable, Dict, List, Tuple

from app.models.account_model import AccountModel
<<<<<<< HEAD
=======
from app.utils.config import URL

>>>>>>> 1aaeb539
from .browser_manager import BrowserManager
from app.utils.config import LINK_LOGIN
from patchright.async_api import async_playwright

<<<<<<< HEAD



#----------------------------------------class-------------------------------------------!!!!!!!
class BrowserContext:
    """Manages browser context creation and configuration."""

    def __init__(self, browser_manager: BrowserManager):
        self.browser_manager = browser_manager
=======
>>>>>>> 1aaeb539

    async def create_browser_context(self, account_id: str, log_func: Callable[[str], None]):
        """Creates a persistent browser context for the given account."""
        chromium_exe = self.browser_manager.get_chromium_executable(log_func)
        if not chromium_exe:
            log_func(f"No chromium executable found for account {account_id}")
            return None

        user_data_dir = self.browser_manager.get_session_dir(account_id)
        log_func(f"Starting browser for account {account_id} using session dir: {user_data_dir}")

        try:
            playwright = await async_playwright().__aenter__()
            browser = await playwright.chromium.launch_persistent_context(
                no_viewport=True,
                channel="chrome",
                headless=False,
                user_data_dir=user_data_dir,
            )
            return browser
        except Exception as e:
            log_func(f"Error creating browser context for account {account_id}: {str(e)}")
            return None

<<<<<<< HEAD

=======
    def __init__(self):
        self.browser_manager = BrowserManager()
<<<<<<< HEAD
        self._playwright = None  # shared Playwright instance
        self.url = URL
>>>>>>> 1aaeb539

    async def _ensure_playwright(self):
        """
        Start a patchright Playwright instance if not already.
        """
        if self._playwright is None:
            from patchright.async_api import async_playwright

            self._playwright = await async_playwright().start()

<<<<<<< HEAD
#----------------------------------------class-------------------------------------------!!!!!!!
class LoginHandler:
    """Handles the login process for a single account."""
=======
    async def _shutdown_playwright(self):
        """
        Stop the Playwright instance.
        """
        if self._playwright:
            await self._playwright.stop()
            self._playwright = None
=======
>>>>>>> parent of f10fde1 (refactor: improve code formatting and readability in account_controller, session_handler, and account_view)

    # ---------- low‑level helpers ----------
    async def _open_context(
        self,
        account_id: str,
        log_func: Callable[[str], None],
        headless: bool = False,
    ):
        """
        Create or reuse a persistent Playwright context for the given account.
        Returns (browser_context, playwright_instance) so the caller can
        close them when appropriate.
        """
        chromium_exe = self.browser_manager.get_chromium_executable(log_func)
        if not chromium_exe:
            log_func(f"No chromium executable found for account {account_id}")
            return None, None

        user_data_dir = self.browser_manager.get_session_dir(account_id)
        # Ensure patchright is available
        try:
            from patchright.async_api import async_playwright
        except ImportError:
            log_func("Error: patchright library not found. Please install it.")
            return None, None

        p = await async_playwright().__aenter__()

        try:
            context = await p.chromium.launch_persistent_context(
                channel="chrome",
                headless=headless,
                no_viewport=True,
                user_data_dir=user_data_dir,
            )
            return context, p
        except Exception as e:
            log_func(f"Error launching browser context for {account_id}: {e}")
            await p.__aexit__(
                None, None, None
            )  # Clean up playwright instance if launch fails
            return None, None

    # ---------- high‑level operations ----------

    async def open_browser_context(
        self,
        account_id: str,
        log_func: Callable[[str], None],
        keep_open_seconds: int,
    ) -> bool:
        """
        Just open the browser (no login) and keep it open for the given time.
        Returns True if the context stayed alive the whole interval.
        """
        ctx, p = await self._open_context(account_id, log_func, headless=False)
        if not ctx:
            return False

        log_func(
            f"Opened browser for account {account_id}. "
            f"Keeping it open {keep_open_seconds}s…"
        )
        success = False
        try:
            # open URL
            page = await ctx.new_page()
            await page.goto(self.url)
            await asyncio.sleep(keep_open_seconds)
            success = True  # Assume success if sleep completes without error
        except asyncio.CancelledError:
            log_func(f"Browser opening cancelled for account {account_id}")
        except Exception as e:
            log_func(f"Error while keeping browser open for {account_id}: {e}")
        finally:
            try:
                await ctx.close()
            except Exception as e:
                log_func(f"Error closing browser context for {account_id}: {e}")
            try:
                # Use p.stop() to close the Playwright instance
                await p.stop()
            except Exception as e:
                log_func(f"Error closing Playwright instance for {account_id}: {e}")
            log_func(f"Closed browser for account {account_id}")
        return success
>>>>>>> 1aaeb539

    async def perform_login(
        self,
        browser,
        account_id: str,
        user: str,
        password: str,
        log_func: Callable[[str], None],
        user_data_dir: str,
    ) -> bool:
<<<<<<< HEAD
        """Executes the login process and returns True if successful."""
        try:
            page = await browser.new_page()
            await page.goto(LINK_LOGIN)
            log_func(f"Navigated to login page for account {account_id}")

            # Wait for login form
            email_field = await page.wait_for_selector("input#email", timeout=30000)
            password_field = await page.wait_for_selector("input#pass", timeout=30000)

            # Type credentials with human-like delay
            await self._type_with_human_delay(email_field, user, log_func)
            await asyncio.sleep(random.uniform(0.5, 2.0))
            await self._type_with_human_delay(password_field, password, log_func)

            # Click login button
            login_button = await page.wait_for_selector('button[name="login"]', timeout=30000)
=======
        """
        Login to Facebook using account credentials.
        Returns True if login was successful, False otherwise.
        Optionally keeps the browser open for manual testing.
        """
        # Removed chromium_exe check and user_data_dir retrieval, handled by _open_context
        log_func(
            f"Starting login for account {account_id}"  # Simplified log message
        )

        ctx, p = await self._open_context(account_id, log_func, headless=False)
        if not ctx:
            return False # _open_context already logged the error

        login_successful = False # Initialize login status
        try:
            page = await ctx.new_page()
            await page.goto(URL + "/login")
            log_func(f"Navigated to Facebook login page for account {account_id}")

            # Wait for login form to appear
            email_field = await page.wait_for_selector("input#email", timeout=30000)
            password_field = await page.wait_for_selector("input#pass", timeout=30000)

            # Type the email with random delays between characters
            # Ensure log_func is not passed
            await self._type_with_human_delay(email_field, user)
            await asyncio.sleep(random.uniform(0.5, 2.0))
            # Ensure log_func is not passed
            await self._type_with_human_delay(password_field, password)

            # Click login button
            login_button = await page.wait_for_selector(
                'button[name="login"]', timeout=30000
            )
>>>>>>> 1aaeb539
            if login_button:
                await login_button.click()
            else:
                log_func(f"Login button not found for account {account_id}")
<<<<<<< HEAD
                await page.screenshot(path=f"{user_data_dir}/login_button_not_found.png")
                return False

            # Wait for navigation and check success
            await asyncio.sleep(5)
            current_url = page.url
            login_successful = "login" not in current_url and "checkpoint" not in current_url

            # Save screenshot for debugging
            screenshot_path = (
                f"{user_data_dir}/login_success.png" if login_successful else f"{user_data_dir}/login_failed.png"
            )
            await page.screenshot(path=screenshot_path)
            log_func(f"Login {'successful' if login_successful else 'failed'} for account {account_id}")

            return login_successful
        except Exception as e:
            log_func(f"Error during login for account {account_id}: {str(e)}")
            return False

    async def _type_with_human_delay(self, element, text: str, log_func: Callable[[str], None]) -> None:
        """Simulates human-like typing with random delays."""
        for char in text:
            await element.type(char, delay=0)
            await asyncio.sleep(random.uniform(0.05, 0.3))




#----------------------------------------class-------------------------------------------!!!!!!!
class CookieManager:
    """Manages cookie persistence for accounts."""

    async def save_cookies(self, browser, account_id: str, log_func: Callable[[str], None]) -> None:
        """Persists cookies for the given account."""
        try:
            cookies = await browser.cookies()
            cookies_dicts = [dict(cookie) for cookie in cookies]

            account_model = AccountModel()
            account_model.update_account_cookies(account_id, cookies_dicts)
            log_func(f"Persisted cookies for account {account_id}")

        except Exception as e:
            log_func(f"Failed to persist cookies for account {account_id}: {str(e)}")


=======
                user_data_dir = self.browser_manager.get_session_dir(
                    account_id
                )  # Get dir for screenshot
                await page.screenshot(
                    path=f"{user_data_dir}/login_button_not_found.png"
                )
                # No return here, proceed to finally block for cleanup
                return False  # Explicitly return False

            # Check if login was successful (wait for redirects)
            await asyncio.sleep(
                5
            )  # Consider using page.wait_for_navigation() or similar

            # Check if we're on the Facebook home page
            current_url = page.url
            login_successful = (
                "login" not in current_url and "checkpoint" not in current_url
            )

            user_data_dir = self.browser_manager.get_session_dir(
                account_id
            )  # Get dir for screenshot
            if login_successful:
                log_func(f"Login successful for account {account_id}")
                # Take a screenshot as proof
                await page.screenshot(path=f"{user_data_dir}/login_success.png")
            else:
                log_func(f"Login failed for account {account_id}")
                # Take a screenshot to debug
                await page.screenshot(path=f"{user_data_dir}/login_failed.png")

            # --- Persist cookies after login attempt ---
            try:
                cookies = await ctx.cookies()  # Use context for cookies
                cookies_dicts = [dict(cookie) for cookie in cookies]

                account_model = AccountModel()
                account_model.update_account_cookies(account_id, cookies_dicts)
                log_func(f"Persisted cookies for account {account_id}")
            except Exception as e:
                log_func(
                    f"Failed to persist cookies for account {account_id}: {str(e)}"
                )
            # --- End persist cookies ---

            # If requested, keep the browser open for manual testing
            if (
                keep_browser_open_seconds > 0 and login_successful
            ):  # Only keep open on success?
                log_func(
                    f"Keeping browser open for {keep_browser_open_seconds} seconds for manual testing..."
                )
                await asyncio.sleep(keep_browser_open_seconds)
            # No explicit browser close here, handled in finally

        except Exception as e:
            log_func(f"Error during login for account {account_id}: {str(e)}")
            login_successful = False # Ensure failure on exception
        finally:
            # Ensure context and playwright instance are closed
            if ctx:
                try:
                    await ctx.close()
                except Exception as e:
                    log_func(f"Error closing browser context during login for {account_id}: {e}")
            if p:
                try:
                    # Use p.stop() to close the Playwright instance
                    await p.stop()
                except Exception as e:
                    log_func(f"Error closing Playwright instance during login for {account_id}: {e}")
>>>>>>> 1aaeb539

        return login_successful

<<<<<<< HEAD

#----------------------------------------class-------------------------------------------!!!!!!!
class BatchProcessor:
    """Handles batch processing of multiple accounts with concurrency control."""

    def __init__(self, session_handler):
        self.session_handler = session_handler

    async def auto_login_accounts(
=======
    async def _type_with_human_delay(self, element, text: str) -> None:
        """Type text with random delays between keystrokes to mimic human typing."""
        for char in text:
            await element.type(char, delay=0)
            await asyncio.sleep(random.uniform(0.05, 0.3))

    async def test_multiple_accounts(
>>>>>>> 1aaeb539
        self,
        accounts: List[Dict[str, Any]],
        log_func: Callable[[str], None],
        batch_size: int = 3,
        concurrent_limit: int = 9,
    ) -> Dict[str, bool]:
        """Tests multiple accounts with batching and concurrency limits."""
        browser_manager = self.session_handler.browser_manager
        if not browser_manager.get_chromium_executable(log_func):
            log_func("No chromium executable available")
            return {account["account_id"]: False for account in accounts}

        semaphore = asyncio.Semaphore(concurrent_limit)
        results = {}

<<<<<<< HEAD
        async def test_account_with_semaphore(account: Dict[str, Any]) -> Tuple[str, bool]:
=======
        async def test_account_with_semaphore(
            account: Dict[str, Any],
        ) -> Tuple[str, bool]:
>>>>>>> 1aaeb539
            async with semaphore:
                log_func(f"Starting test for account {account['account_id']}")
                success = await self.session_handler.login_account(
                    account["account_id"],
                    account["user"],
                    account["password"],
                    log_func,
                )
                return account["account_id"], success

        # Process accounts in batches
        for i in range(0, len(accounts), batch_size):
            batch = accounts[i : i + batch_size]
            log_func(f"Processing batch {i // batch_size + 1} with {len(batch)} accounts")

            tasks = [test_account_with_semaphore(account) for account in batch]
            for completed_task in asyncio.as_completed(tasks):
                account_id, success = await completed_task
                results[account_id] = success
                log_func(
                    f"Completed test for account {account_id}: {'Success' if success else 'Failed'}"
                )

        return results





#----------------------------------------class-------------------------------------------!!!!!!!
class SessionHandler:
    """
    Coordinates browser sessions and interactions.
    Delegates tasks to specialized classes for login, cookies, and batch processing.
    """

    def __init__(self):
        self.browser_manager = BrowserManager()
        self.browser_context = BrowserContext(self.browser_manager)
        self.login_handler = LoginHandler()
        self.cookie_manager = CookieManager()
        self.batch_processor = BatchProcessor(self)

    async def login_account(
        self,
        account_id: str,
        user: str,
        password: str,
        log_func: Callable[[str], None],
        keep_browser_open_seconds: int = 0,
    ) -> bool:
        """
        Login to Facebook using account credentials.
        Returns True if login was successful, False otherwise.
        Optionally keeps the browser open for manual testing.
        """
        user_data_dir = self.browser_manager.get_session_dir(account_id)
        browser = await self.browser_context.create_browser_context(account_id, log_func)
        if not browser:
            return False

        try:
            login_successful = await self.login_handler.perform_login(
                browser, account_id, user, password, log_func, user_data_dir
            )

            # Persist cookies
            await self.cookie_manager.save_cookies(browser, account_id, log_func)

            # Keep browser open if requested
            if keep_browser_open_seconds > 0:
                log_func(f"Keeping browser open for {keep_browser_open_seconds} seconds for manual testing...")
                await asyncio.sleep(keep_browser_open_seconds)

            return login_successful
        finally:
            await browser.close()

    async def auto_login_accounts(
        self,
        accounts: List[Dict[str, Any]],
        log_func: Callable[[str], None],
        batch_size: int = 3,
        concurrent_limit: int = 9,
    ) -> Dict[str, bool]:
        """
        Test multiple accounts, with configurable batch size and concurrency.
        """
        return await self.batch_processor.auto_login_accounts(accounts, log_func, batch_size, concurrent_limit)
    


    async def open_sessions(
        self,
        account_ids: str | List[str],
        log_func: Callable[[str], None],
        keep_browser_open_seconds: int,
    ) -> Dict[str, bool]: 

        # Normalize input to a list
        if isinstance(account_ids, str):
            account_ids = [account_ids]
        
        results = {}
        home_url = "https://www.facebook.com/home"

        for account_id in account_ids:
            log_func(f"Attempting to open session for account {account_id}")
            user_data_dir = self.browser_manager.get_session_dir(account_id)

            
            # Check if session directory exists
            if not self.browser_manager.get_session_dir(account_id):
                log_func(f"No session directory found for account {account_id} at {user_data_dir}")
                results[account_id] = False
                continue

            # Create browser context
            browser = await self.browser_context.create_browser_context(account_id, log_func)
            await self.cookie_manager.save_cookies(browser, account_id, log_func)
            if not browser:
                log_func(f"Failed to create browser context for account {account_id}")
                results[account_id] = False
                continue

            try:
        
                # Open a new page and navigate to Facebook home URL
                page = await browser.new_page()
                await page.goto(home_url)
                log_func(f"Navigated to {home_url} for account {account_id}")

                # Verify navigation success (basic check: page loaded and URL is correct)
                current_url = page.url
                navigation_successful = home_url in current_url and "login" not in current_url
                if navigation_successful:
                    log_func(f"Successfully opened session for account {account_id}")
                else:
                    log_func(f"Failed to verify navigation for account {account_id}. Current URL: {current_url}")
                    

                # Keep browser open if requested
                if keep_browser_open_seconds > 0:
                    log_func(f"Keeping browser open for {keep_browser_open_seconds} seconds for account {account_id}")
                    await asyncio.sleep(keep_browser_open_seconds)

                results[account_id] = navigation_successful

            except Exception as e:
                log_func(f"Error opening session for account {account_id}: {str(e)}")
                results[account_id] = False
            finally:
                await browser.close()
                log_func(f"Closed browser for account {account_id}")

        return results<|MERGE_RESOLUTION|>--- conflicted
+++ resolved
@@ -1,134 +1,79 @@
-"""
-Session handler for managing browser sessions and interactions.
-"""
-
 import asyncio
 import random
 from typing import Any, Callable, Dict, List, Tuple
 
 from app.models.account_model import AccountModel
-<<<<<<< HEAD
-=======
 from app.utils.config import URL
 
->>>>>>> 1aaeb539
 from .browser_manager import BrowserManager
-from app.utils.config import LINK_LOGIN
-from patchright.async_api import async_playwright
-
-<<<<<<< HEAD
-
-
-
-#----------------------------------------class-------------------------------------------!!!!!!!
-class BrowserContext:
-    """Manages browser context creation and configuration."""
-
-    def __init__(self, browser_manager: BrowserManager):
-        self.browser_manager = browser_manager
-=======
->>>>>>> 1aaeb539
-
-    async def create_browser_context(self, account_id: str, log_func: Callable[[str], None]):
-        """Creates a persistent browser context for the given account."""
-        chromium_exe = self.browser_manager.get_chromium_executable(log_func)
-        if not chromium_exe:
-            log_func(f"No chromium executable found for account {account_id}")
-            return None
-
-        user_data_dir = self.browser_manager.get_session_dir(account_id)
-        log_func(f"Starting browser for account {account_id} using session dir: {user_data_dir}")
-
-        try:
-            playwright = await async_playwright().__aenter__()
-            browser = await playwright.chromium.launch_persistent_context(
-                no_viewport=True,
-                channel="chrome",
-                headless=False,
-                user_data_dir=user_data_dir,
-            )
-            return browser
-        except Exception as e:
-            log_func(f"Error creating browser context for account {account_id}: {str(e)}")
-            return None
-
-<<<<<<< HEAD
-
-=======
-    def __init__(self):
+
+
+class SessionHandler:
+    """
+    Handles browser sessions and interactions using Playwright (via patchright).
+    """
+
+    # Accept AccountModel instance during initialization
+    def __init__(self, account_model: AccountModel):
         self.browser_manager = BrowserManager()
-<<<<<<< HEAD
         self._playwright = None  # shared Playwright instance
         self.url = URL
->>>>>>> 1aaeb539
+        self.account_model = account_model  # Store the shared instance
+        self._lock = asyncio.Lock()  # Add asyncio lock for playwright start/stop
 
     async def _ensure_playwright(self):
         """
-        Start a patchright Playwright instance if not already.
-        """
-        if self._playwright is None:
-            from patchright.async_api import async_playwright
-
-            self._playwright = await async_playwright().start()
-
-<<<<<<< HEAD
-#----------------------------------------class-------------------------------------------!!!!!!!
-class LoginHandler:
-    """Handles the login process for a single account."""
-=======
+        Start a patchright Playwright instance if not already (asyncio-safe).
+        """
+        async with self._lock:  # Protect check and start
+            if self._playwright is None:
+                from patchright.async_api import async_playwright
+
+                self._playwright = await async_playwright().start()
+
     async def _shutdown_playwright(self):
         """
-        Stop the Playwright instance.
-        """
-        if self._playwright:
-            await self._playwright.stop()
-            self._playwright = None
-=======
->>>>>>> parent of f10fde1 (refactor: improve code formatting and readability in account_controller, session_handler, and account_view)
-
-    # ---------- low‑level helpers ----------
+        Stop the Playwright instance (asyncio-safe).
+        TODO: Implement reference counting or better lifecycle management
+              if multiple concurrent operations need playwright.
+              For now, just lock the shutdown.
+        """
+        async with self._lock:  # Protect check and stop
+            if self._playwright:
+                await self._playwright.stop()
+                self._playwright = None
+
     async def _open_context(
         self,
         account_id: str,
         log_func: Callable[[str], None],
         headless: bool = False,
-    ):
-        """
-        Create or reuse a persistent Playwright context for the given account.
-        Returns (browser_context, playwright_instance) so the caller can
-        close them when appropriate.
-        """
+    ) -> Tuple[Any, Any]:
+        """
+        Launch a persistent Chromium context for the account.
+        Returns (context, playwright_instance) or (None, None) on failure.
+        """
+        await self._ensure_playwright()
+        p = self._playwright
+
         chromium_exe = self.browser_manager.get_chromium_executable(log_func)
         if not chromium_exe:
             log_func(f"No chromium executable found for account {account_id}")
             return None, None
 
         user_data_dir = self.browser_manager.get_session_dir(account_id)
-        # Ensure patchright is available
-        try:
-            from patchright.async_api import async_playwright
-        except ImportError:
-            log_func("Error: patchright library not found. Please install it.")
-            return None, None
-
-        p = await async_playwright().__aenter__()
-
         try:
             context = await p.chromium.launch_persistent_context(
-                channel="chrome",
+                executable_path=chromium_exe,
                 headless=headless,
                 no_viewport=True,
                 user_data_dir=user_data_dir,
+                args=[],  # override default flags, removes --no-sandbox
             )
             return context, p
         except Exception as e:
             log_func(f"Error launching browser context for {account_id}: {e}")
-            await p.__aexit__(
-                None, None, None
-            )  # Clean up playwright instance if launch fails
             return None, None
-
-    # ---------- high‑level operations ----------
 
     async def open_browser_context(
         self,
@@ -137,16 +82,14 @@
         keep_open_seconds: int,
     ) -> bool:
         """
-        Just open the browser (no login) and keep it open for the given time.
-        Returns True if the context stayed alive the whole interval.
+        Open browser context without login and keep it open for the interval.
         """
         ctx, p = await self._open_context(account_id, log_func, headless=False)
         if not ctx:
             return False
 
         log_func(
-            f"Opened browser for account {account_id}. "
-            f"Keeping it open {keep_open_seconds}s…"
+            f"Opened browser for account {account_id}, keeping it open {keep_open_seconds}s…"
         )
         success = False
         try:
@@ -154,412 +97,138 @@
             page = await ctx.new_page()
             await page.goto(self.url)
             await asyncio.sleep(keep_open_seconds)
-            success = True  # Assume success if sleep completes without error
-        except asyncio.CancelledError:
-            log_func(f"Browser opening cancelled for account {account_id}")
+            success = True
         except Exception as e:
-            log_func(f"Error while keeping browser open for {account_id}: {e}")
+            log_func(f"Error during open_browser_context for {account_id}: {e}")
         finally:
             try:
                 await ctx.close()
             except Exception as e:
-                log_func(f"Error closing browser context for {account_id}: {e}")
-            try:
-                # Use p.stop() to close the Playwright instance
-                await p.stop()
-            except Exception as e:
-                log_func(f"Error closing Playwright instance for {account_id}: {e}")
-            log_func(f"Closed browser for account {account_id}")
+                log_func(f"Error closing context for {account_id}: {e}")
         return success
->>>>>>> 1aaeb539
-
-    async def perform_login(
-        self,
-        browser,
+
+    async def login_account(
+        self,
         account_id: str,
         user: str,
         password: str,
         log_func: Callable[[str], None],
-        user_data_dir: str,
+        keep_browser_open_seconds: int = 0,
     ) -> bool:
-<<<<<<< HEAD
-        """Executes the login process and returns True if successful."""
-        try:
-            page = await browser.new_page()
-            await page.goto(LINK_LOGIN)
-            log_func(f"Navigated to login page for account {account_id}")
-
-            # Wait for login form
-            email_field = await page.wait_for_selector("input#email", timeout=30000)
-            password_field = await page.wait_for_selector("input#pass", timeout=30000)
-
-            # Type credentials with human-like delay
-            await self._type_with_human_delay(email_field, user, log_func)
-            await asyncio.sleep(random.uniform(0.5, 2.0))
-            await self._type_with_human_delay(password_field, password, log_func)
-
-            # Click login button
-            login_button = await page.wait_for_selector('button[name="login"]', timeout=30000)
-=======
-        """
-        Login to Facebook using account credentials.
-        Returns True if login was successful, False otherwise.
-        Optionally keeps the browser open for manual testing.
-        """
-        # Removed chromium_exe check and user_data_dir retrieval, handled by _open_context
-        log_func(
-            f"Starting login for account {account_id}"  # Simplified log message
-        )
-
+        """
+        Log in to Facebook and optionally keep browser open on success.
+        Uses the shared AccountModel instance.
+        """
+        log_func(f"Starting login for account {account_id}")
         ctx, p = await self._open_context(account_id, log_func, headless=False)
         if not ctx:
-            return False # _open_context already logged the error
-
-        login_successful = False # Initialize login status
+            return False
+
+        login_successful = False
         try:
             page = await ctx.new_page()
             await page.goto(URL + "/login")
-            log_func(f"Navigated to Facebook login page for account {account_id}")
-
-            # Wait for login form to appear
+            log_func(f"Navigated to login page for {account_id}")
+
             email_field = await page.wait_for_selector("input#email", timeout=30000)
-            password_field = await page.wait_for_selector("input#pass", timeout=30000)
-
-            # Type the email with random delays between characters
-            # Ensure log_func is not passed
+            pwd_field = await page.wait_for_selector("input#pass", timeout=30000)
+
             await self._type_with_human_delay(email_field, user)
             await asyncio.sleep(random.uniform(0.5, 2.0))
-            # Ensure log_func is not passed
-            await self._type_with_human_delay(password_field, password)
-
-            # Click login button
-            login_button = await page.wait_for_selector(
-                'button[name="login"]', timeout=30000
-            )
->>>>>>> 1aaeb539
-            if login_button:
-                await login_button.click()
-            else:
-                log_func(f"Login button not found for account {account_id}")
-<<<<<<< HEAD
-                await page.screenshot(path=f"{user_data_dir}/login_button_not_found.png")
-                return False
-
-            # Wait for navigation and check success
-            await asyncio.sleep(5)
-            current_url = page.url
-            login_successful = "login" not in current_url and "checkpoint" not in current_url
-
-            # Save screenshot for debugging
-            screenshot_path = (
-                f"{user_data_dir}/login_success.png" if login_successful else f"{user_data_dir}/login_failed.png"
-            )
-            await page.screenshot(path=screenshot_path)
-            log_func(f"Login {'successful' if login_successful else 'failed'} for account {account_id}")
-
-            return login_successful
-        except Exception as e:
-            log_func(f"Error during login for account {account_id}: {str(e)}")
-            return False
-
-    async def _type_with_human_delay(self, element, text: str, log_func: Callable[[str], None]) -> None:
-        """Simulates human-like typing with random delays."""
-        for char in text:
-            await element.type(char, delay=0)
-            await asyncio.sleep(random.uniform(0.05, 0.3))
-
-
-
-
-#----------------------------------------class-------------------------------------------!!!!!!!
-class CookieManager:
-    """Manages cookie persistence for accounts."""
-
-    async def save_cookies(self, browser, account_id: str, log_func: Callable[[str], None]) -> None:
-        """Persists cookies for the given account."""
-        try:
-            cookies = await browser.cookies()
-            cookies_dicts = [dict(cookie) for cookie in cookies]
-
-            account_model = AccountModel()
-            account_model.update_account_cookies(account_id, cookies_dicts)
-            log_func(f"Persisted cookies for account {account_id}")
-
-        except Exception as e:
-            log_func(f"Failed to persist cookies for account {account_id}: {str(e)}")
-
-
-=======
-                user_data_dir = self.browser_manager.get_session_dir(
-                    account_id
-                )  # Get dir for screenshot
+            await self._type_with_human_delay(pwd_field, password)
+
+            btn = await page.wait_for_selector('button[name="login"]', timeout=30000)
+            if not btn:
+                log_func(f"Login button missing for {account_id}")
                 await page.screenshot(
                     path=f"{user_data_dir}/login_button_not_found.png"
                 )
-                # No return here, proceed to finally block for cleanup
-                return False  # Explicitly return False
-
-            # Check if login was successful (wait for redirects)
-            await asyncio.sleep(
-                5
-            )  # Consider using page.wait_for_navigation() or similar
-
-            # Check if we're on the Facebook home page
+                return False
+            await btn.click()
+
+            await asyncio.sleep(5)
             current_url = page.url
             login_successful = (
                 "login" not in current_url and "checkpoint" not in current_url
             )
 
-            user_data_dir = self.browser_manager.get_session_dir(
-                account_id
-            )  # Get dir for screenshot
-            if login_successful:
-                log_func(f"Login successful for account {account_id}")
-                # Take a screenshot as proof
-                await page.screenshot(path=f"{user_data_dir}/login_success.png")
-            else:
-                log_func(f"Login failed for account {account_id}")
-                # Take a screenshot to debug
-                await page.screenshot(path=f"{user_data_dir}/login_failed.png")
-
-            # --- Persist cookies after login attempt ---
+            user_data_dir = self.browser_manager.get_session_dir(account_id)
+            screenshot = "login_success.png" if login_successful else "login_failed.png"
+            log_func(
+                f"Login {'succeeded' if login_successful else 'failed'} for {account_id}"
+            )
+            await page.screenshot(path=f"{user_data_dir}/{screenshot}")
+
+            # Persist cookies using the shared, thread-safe account_model
             try:
-                cookies = await ctx.cookies()  # Use context for cookies
-                cookies_dicts = [dict(cookie) for cookie in cookies]
-
-                account_model = AccountModel()
-                account_model.update_account_cookies(account_id, cookies_dicts)
-                log_func(f"Persisted cookies for account {account_id}")
+                cookies = await ctx.cookies()
+                # Use the shared self.account_model instance
+                self.account_model.update_account_cookies(
+                    account_id, [dict(c) for c in cookies]
+                )
+                log_func(f"Persisted cookies for {account_id}")
             except Exception as e:
+                log_func(f"Cookie save error for {account_id}: {e}")
+
+            if keep_browser_open_seconds and login_successful:
                 log_func(
-                    f"Failed to persist cookies for account {account_id}: {str(e)}"
-                )
-            # --- End persist cookies ---
-
-            # If requested, keep the browser open for manual testing
-            if (
-                keep_browser_open_seconds > 0 and login_successful
-            ):  # Only keep open on success?
-                log_func(
-                    f"Keeping browser open for {keep_browser_open_seconds} seconds for manual testing..."
+                    f"Keeping browser open for {keep_browser_open_seconds}s for testing…"
                 )
                 await asyncio.sleep(keep_browser_open_seconds)
-            # No explicit browser close here, handled in finally
 
         except Exception as e:
-            log_func(f"Error during login for account {account_id}: {str(e)}")
-            login_successful = False # Ensure failure on exception
+            log_func(f"Error during login for {account_id}: {e}")
         finally:
-            # Ensure context and playwright instance are closed
-            if ctx:
-                try:
-                    await ctx.close()
-                except Exception as e:
-                    log_func(f"Error closing browser context during login for {account_id}: {e}")
-            if p:
-                try:
-                    # Use p.stop() to close the Playwright instance
-                    await p.stop()
-                except Exception as e:
-                    log_func(f"Error closing Playwright instance during login for {account_id}: {e}")
->>>>>>> 1aaeb539
-
+            try:
+                await ctx.close()
+            except:
+                pass
         return login_successful
 
-<<<<<<< HEAD
-
-#----------------------------------------class-------------------------------------------!!!!!!!
-class BatchProcessor:
-    """Handles batch processing of multiple accounts with concurrency control."""
-
-    def __init__(self, session_handler):
-        self.session_handler = session_handler
-
-    async def auto_login_accounts(
-=======
     async def _type_with_human_delay(self, element, text: str) -> None:
-        """Type text with random delays between keystrokes to mimic human typing."""
-        for char in text:
-            await element.type(char, delay=0)
+        """
+        Type text character-by-character with slight random delays.
+        """
+        for ch in text:
+            await element.type(ch)
             await asyncio.sleep(random.uniform(0.05, 0.3))
 
     async def test_multiple_accounts(
->>>>>>> 1aaeb539
         self,
         accounts: List[Dict[str, Any]],
         log_func: Callable[[str], None],
         batch_size: int = 3,
         concurrent_limit: int = 9,
     ) -> Dict[str, bool]:
-        """Tests multiple accounts with batching and concurrency limits."""
-        browser_manager = self.session_handler.browser_manager
-        if not browser_manager.get_chromium_executable(log_func):
-            log_func("No chromium executable available")
-            return {account["account_id"]: False for account in accounts}
-
+        """
+        Concurrently test multiple account logins in batches.
+        Uses the shared AccountModel instance.
+        """
         semaphore = asyncio.Semaphore(concurrent_limit)
         results = {}
 
-<<<<<<< HEAD
-        async def test_account_with_semaphore(account: Dict[str, Any]) -> Tuple[str, bool]:
-=======
-        async def test_account_with_semaphore(
-            account: Dict[str, Any],
-        ) -> Tuple[str, bool]:
->>>>>>> 1aaeb539
+        async def _test(acc: Dict[str, Any]) -> Tuple[str, bool]:
             async with semaphore:
-                log_func(f"Starting test for account {account['account_id']}")
-                success = await self.session_handler.login_account(
-                    account["account_id"],
-                    account["user"],
-                    account["password"],
-                    log_func,
-                )
-                return account["account_id"], success
-
-        # Process accounts in batches
+                log_func(f"Testing {acc['account_id']}")
+                # login_account now uses the shared account_model implicitly
+                ok = await self.login_account(
+                    acc["account_id"], acc["user"], acc["password"], log_func
+                )
+                return acc["account_id"], ok
+
         for i in range(0, len(accounts), batch_size):
             batch = accounts[i : i + batch_size]
-            log_func(f"Processing batch {i // batch_size + 1} with {len(batch)} accounts")
-
-            tasks = [test_account_with_semaphore(account) for account in batch]
-            for completed_task in asyncio.as_completed(tasks):
-                account_id, success = await completed_task
-                results[account_id] = success
-                log_func(
-                    f"Completed test for account {account_id}: {'Success' if success else 'Failed'}"
-                )
-
-        return results
-
-
-
-
-
-#----------------------------------------class-------------------------------------------!!!!!!!
-class SessionHandler:
-    """
-    Coordinates browser sessions and interactions.
-    Delegates tasks to specialized classes for login, cookies, and batch processing.
-    """
-
-    def __init__(self):
-        self.browser_manager = BrowserManager()
-        self.browser_context = BrowserContext(self.browser_manager)
-        self.login_handler = LoginHandler()
-        self.cookie_manager = CookieManager()
-        self.batch_processor = BatchProcessor(self)
-
-    async def login_account(
-        self,
-        account_id: str,
-        user: str,
-        password: str,
-        log_func: Callable[[str], None],
-        keep_browser_open_seconds: int = 0,
-    ) -> bool:
-        """
-        Login to Facebook using account credentials.
-        Returns True if login was successful, False otherwise.
-        Optionally keeps the browser open for manual testing.
-        """
-        user_data_dir = self.browser_manager.get_session_dir(account_id)
-        browser = await self.browser_context.create_browser_context(account_id, log_func)
-        if not browser:
-            return False
-
-        try:
-            login_successful = await self.login_handler.perform_login(
-                browser, account_id, user, password, log_func, user_data_dir
-            )
-
-            # Persist cookies
-            await self.cookie_manager.save_cookies(browser, account_id, log_func)
-
-            # Keep browser open if requested
-            if keep_browser_open_seconds > 0:
-                log_func(f"Keeping browser open for {keep_browser_open_seconds} seconds for manual testing...")
-                await asyncio.sleep(keep_browser_open_seconds)
-
-            return login_successful
-        finally:
-            await browser.close()
-
-    async def auto_login_accounts(
-        self,
-        accounts: List[Dict[str, Any]],
-        log_func: Callable[[str], None],
-        batch_size: int = 3,
-        concurrent_limit: int = 9,
-    ) -> Dict[str, bool]:
-        """
-        Test multiple accounts, with configurable batch size and concurrency.
-        """
-        return await self.batch_processor.auto_login_accounts(accounts, log_func, batch_size, concurrent_limit)
-    
-
-
-    async def open_sessions(
-        self,
-        account_ids: str | List[str],
-        log_func: Callable[[str], None],
-        keep_browser_open_seconds: int,
-    ) -> Dict[str, bool]: 
-
-        # Normalize input to a list
-        if isinstance(account_ids, str):
-            account_ids = [account_ids]
-        
-        results = {}
-        home_url = "https://www.facebook.com/home"
-
-        for account_id in account_ids:
-            log_func(f"Attempting to open session for account {account_id}")
-            user_data_dir = self.browser_manager.get_session_dir(account_id)
-
-            
-            # Check if session directory exists
-            if not self.browser_manager.get_session_dir(account_id):
-                log_func(f"No session directory found for account {account_id} at {user_data_dir}")
-                results[account_id] = False
-                continue
-
-            # Create browser context
-            browser = await self.browser_context.create_browser_context(account_id, log_func)
-            await self.cookie_manager.save_cookies(browser, account_id, log_func)
-            if not browser:
-                log_func(f"Failed to create browser context for account {account_id}")
-                results[account_id] = False
-                continue
-
-            try:
-        
-                # Open a new page and navigate to Facebook home URL
-                page = await browser.new_page()
-                await page.goto(home_url)
-                log_func(f"Navigated to {home_url} for account {account_id}")
-
-                # Verify navigation success (basic check: page loaded and URL is correct)
-                current_url = page.url
-                navigation_successful = home_url in current_url and "login" not in current_url
-                if navigation_successful:
-                    log_func(f"Successfully opened session for account {account_id}")
-                else:
-                    log_func(f"Failed to verify navigation for account {account_id}. Current URL: {current_url}")
-                    
-
-                # Keep browser open if requested
-                if keep_browser_open_seconds > 0:
-                    log_func(f"Keeping browser open for {keep_browser_open_seconds} seconds for account {account_id}")
-                    await asyncio.sleep(keep_browser_open_seconds)
-
-                results[account_id] = navigation_successful
-
-            except Exception as e:
-                log_func(f"Error opening session for account {account_id}: {str(e)}")
-                results[account_id] = False
-            finally:
-                await browser.close()
-                log_func(f"Closed browser for account {account_id}")
+            log_func(f"Batch {i//batch_size+1}: testing {len(batch)} accounts")
+            tasks = [asyncio.create_task(_test(acc)) for acc in batch]
+            for coro in asyncio.as_completed(tasks):
+                acc_id, ok = await coro
+                results[acc_id] = ok
+                log_func(f"{acc_id} test {'passed' if ok else 'failed'}")
+
+        # TODO: Reconsider shutting down playwright here. If other operations
+        # might be running concurrently, this could cause issues.
+        # A better approach might be needed (e.g., explicit shutdown call from main app).
+        # For now, keep the locked shutdown:
+        await self._shutdown_playwright()
 
         return results